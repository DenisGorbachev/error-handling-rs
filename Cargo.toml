[package]
name = "errgonomic"
version = "0.1.0"
edition = "2024"
rust-version = "1.85.0"
description = "Macros for ergonomic error handling with thiserror"
license = "Apache-2.0 OR MIT"
homepage = "https://github.com/DenisGorbachev/errgonomic"
repository = "https://github.com/DenisGorbachev/errgonomic"
readme = "README.md"
<<<<<<< HEAD
keywords = ["error-handling", "utils", "macros"]
categories = ["rust-patterns", "development-tools", "development-tools::debugging", "no-std"]
=======
keywords = []
categories = []
exclude = [
    ".*",
    "*.local.*",
    "README.ts",
    "AGENTS*.md",
    "CLAUDE*.md",
    "deno.json",
    "commitlint.config.mjs",
    "lefthook.yml",
    "mise.toml",
    "rumdl.toml",
    "rustfmt.toml",
    "yolobox"
]
>>>>>>> 2889f8b4

[package.metadata.details]
title = "Errgonomic"
tagline = ""
summary = ""
announcement = ""
readme = { generate = true }

[package.metadata.docs.rs]
cargo-args = ["-Zunstable-options", "-Zrustdoc-scrape-examples"]

[dependencies]
cfg-if = { version = "1.0.3" }
tempfile = { version = "3", optional = true }
thiserror = { version = "2", optional = true }

[dev-dependencies]
futures = "0.3.31"
itertools = "0.14.0"
serde = { version = "1.0.219", features = ["derive"] }
serde_json = "1.0.143"
tokio = { version = "1.39.2", features = ["macros", "fs", "net", "rt", "rt-multi-thread"] }
toml = "0.9.5"

[features]
default = ["std"]
std = ["tempfile", "thiserror"]<|MERGE_RESOLUTION|>--- conflicted
+++ resolved
@@ -8,12 +8,8 @@
 homepage = "https://github.com/DenisGorbachev/errgonomic"
 repository = "https://github.com/DenisGorbachev/errgonomic"
 readme = "README.md"
-<<<<<<< HEAD
 keywords = ["error-handling", "utils", "macros"]
 categories = ["rust-patterns", "development-tools", "development-tools::debugging", "no-std"]
-=======
-keywords = []
-categories = []
 exclude = [
     ".*",
     "*.local.*",
@@ -28,7 +24,6 @@
     "rustfmt.toml",
     "yolobox"
 ]
->>>>>>> 2889f8b4
 
 [package.metadata.details]
 title = "Errgonomic"
